from skimage.measure import label, regionprops
import numpy as np
from photutils import DAOStarFinder
from astropy.stats import sigma_clipped_stats
from .registration import clean_stars_positions
from ..core import Block
from ..blocks.psf import cutouts
from ..utils import register_args

try:
    from sep import extract
except:
    raise AssertionError("Please install sep")


# TODO: when __call__, if data is prose.Image then run normally (like Block.run(Image)), if data is Image.data return products

class StarsDetection(Block):
    """Base class for stars detection.
    """
    def __init__(self, n_stars=None, sort=True, min_separation=None, check_nans=False, **kwargs):
        super().__init__(**kwargs)
        self.n_stars = n_stars
        self.sort = sort
        self.min_separation = min_separation
        self.last_coords = None

        self.check_nans = check_nans

    def detect_stars(self, data):
        """
        Running detection on single or multiple images
        """
        raise NotImplementedError("method needs to be overidden")

    def run(self, image, **kwargs):
        data = np.nan_to_num(image.data, 0) if self.check_nans else image.data
        coordinates, peaks = self._detect_stars(data)

        if coordinates is not None:
            image.stars_coords = coordinates
            image.peaks = peaks
            self.last_coords = coordinates

        else:
            image.discard = True

    def _detect_stars(self, data):
        coordinates, fluxes = self.detect_stars(data)

        if len(coordinates) > 2:
            if self.sort:
                coordinates = coordinates[np.argsort(fluxes)[::-1]]
            if self.n_stars is not None:
                coordinates = coordinates[0:self.n_stars]
            if self.min_separation is not None:
                coordinates = clean_stars_positions(coordinates, tolerance=self.min_separation)

            return coordinates, fluxes

        else:
            return None, None


class DAOFindStars(StarsDetection):
    """
    DAOPHOT stars detection with :code:`photutils` implementation.

    |write| ``Image.stars_coords`` and ``Image.peaks``
    
    Parameters
    ----------
    sigma_clip : float, optional
        sigma clipping factor used to evaluate background, by default 2.5
    lower_snr : int, optional
        minimum snr (as source_flux/background), by default 5
    fwhm : int, optional
        typical fwhm of image psf, by default 5
    n_stars : int, optional
        maximum number of stars to consider, by default None
    min_separation : float, optional
        minimum separation between sources, by default 5.0. If less than that, close sources are merged 
    sort : bool, optional
        wether to sort stars coordinates from the highest to the lowest intensity, by default True
    """
    @register_args
    def __init__(self, sigma_clip=2.5, lower_snr=5, fwhm=5, **kwargs):
        super().__init__(**kwargs)
        self.sigma_clip = sigma_clip
        self.lower_snr = lower_snr
        self.fwhm = fwhm

    def detect_stars(self, data):
        mean, median, std = sigma_clipped_stats(data, sigma=self.sigma_clip)
        finder = DAOStarFinder(fwhm=self.fwhm, threshold=self.lower_snr * std)
        sources = finder(data - median)

        coordinates = np.transpose(np.array([sources["xcentroid"].data, sources["ycentroid"].data]))
        peaks = sources["peak"]

        return coordinates, peaks

    def citations(self):
        return "photutils", "numpy"

    @staticmethod
    def doc():
        return """photutils_ :code:`DAOStarFinder`."""


class SegmentedPeaks(StarsDetection):
    """
    Stars detection based on image segmentation.

    |write| ``Image.stars_coords`` and ``Image.peaks``

    Parameters
    ----------
    threshold : float, optional
        threshold factor for which to consider pixel as potential sources, by default 1.5
    n_stars : int, optional
        maximum number of stars to consider, by default None
    min_separation : float, optional
        minimum separation between sources, by default 5.0. If less than that, close sources are merged 
    sort : bool, optional
        wether to sort stars coordinates from the highest to the lowest intensity, by default True
    """
<<<<<<< HEAD

    def __init__(self, threshold=3, **kwargs):
        super().__init__(**kwargs)
        self.threshold = threshold

    def single_detection(self, data):
        threshold = self.threshold*np.median(data)
=======
    @register_args
    def __init__(self, threshold=2, **kwargs):
        super().__init__(**kwargs)
        self.threshold = threshold

    def detect_stars(self, data):
        threshold = self.threshold*np.nanstd(data.flatten()) + np.median(data.flatten())
>>>>>>> a27e2ba0
        regions = regionprops(label(data > threshold), data)
        coordinates = np.array([region.weighted_centroid[::-1] for region in regions])
        fluxes = np.array([np.sum(region.intensity_image) for region in regions])

        return coordinates, fluxes

    def citations(self):
        return "numpy", "skimage"
        

class SEDetection(StarsDetection):
    """
    Source Extractor detection

    |write| ``Image.stars_coords`` and ``Image.peaks``

    Parameters
    ----------
    threshold : float, optional
        threshold factor for which to consider pixel as potential sources, by default 1.5
    n_stars : int, optional
        maximum number of stars to consider, by default None
    min_separation : float, optional
        minimum separation between sources, by default 5.0. If less than that, close sources are merged 
    sort : bool, optional
        wether to sort stars coordinates from the highest to the lowest intensity, by default True
    """
    @register_args
    def __init__(self, threshold=1.5, **kwargs):
        super().__init__(**kwargs)
        self.threshold = threshold

    def detect_stars(self, data):
        data = data.byteswap().newbyteorder()
        sep_data = extract(data, self.threshold*np.median(data))
        coordinates = np.array([sep_data["x"], sep_data["y"]]).T
        fluxes = np.array(sep_data["flux"])

        return coordinates, fluxes

    def citations(self):
        return "source extractor", "sep"


class Peaks(Block):

    @register_args
    def __init__(self, cutout=21, **kwargs):
        super().__init__(**kwargs)
        self.cutout = cutout

    def run(self, image, **kwargs):
        idxs, cuts = cutouts(image.data, image.stars_coords, size=self.cutout)
        image.peaks = np.ones(len(image.stars_coords)) * -1
        for i, cut in zip(idxs, cuts):
            image.peaks[i] = np.max(cut.data)<|MERGE_RESOLUTION|>--- conflicted
+++ resolved
@@ -125,7 +125,6 @@
     sort : bool, optional
         wether to sort stars coordinates from the highest to the lowest intensity, by default True
     """
-<<<<<<< HEAD
 
     def __init__(self, threshold=3, **kwargs):
         super().__init__(**kwargs)
@@ -133,15 +132,6 @@
 
     def single_detection(self, data):
         threshold = self.threshold*np.median(data)
-=======
-    @register_args
-    def __init__(self, threshold=2, **kwargs):
-        super().__init__(**kwargs)
-        self.threshold = threshold
-
-    def detect_stars(self, data):
-        threshold = self.threshold*np.nanstd(data.flatten()) + np.median(data.flatten())
->>>>>>> a27e2ba0
         regions = regionprops(label(data > threshold), data)
         coordinates = np.array([region.weighted_centroid[::-1] for region in regions])
         fluxes = np.array([np.sum(region.intensity_image) for region in regions])
