import warnings
from astropy.wcs import FITSFixedWarning

warnings.simplefilter("ignore", FITSFixedWarning)

from . import config

CONFIG = config.ConfigManager()


from . import visualization as viz

from .io.fitsmanager import FitsManager
from .fluxes import ApertureFluxes
from .telescope import Telescope
from .block import Block
from .sequence import Sequence, MultiProcessSequence
from .image import Image
from .observation import Observation
from .observations import Observations


def load(photfile):
    return Observation(photfile)

<<<<<<< HEAD

=======
>>>>>>> d9300ff1
from pkg_resources import get_distribution
__version__ = get_distribution('prose').version<|MERGE_RESOLUTION|>--- conflicted
+++ resolved
@@ -23,9 +23,5 @@
 def load(photfile):
     return Observation(photfile)
 
-<<<<<<< HEAD
-
-=======
->>>>>>> d9300ff1
 from pkg_resources import get_distribution
 __version__ = get_distribution('prose').version