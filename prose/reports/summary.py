--- conflicted
+++ resolved
@@ -33,15 +33,10 @@
             ["Images", len(self.time)],
             ["Mean std · fwhm (epsf)",
              f"{np.mean(self.fwhm) / (2 * np.sqrt(2 * np.log(2))):.2f} · {np.mean(self.fwhm):.2f} pixels"],
-<<<<<<< HEAD
             ["Fwhm (target)", f"{np.mean(self.plot_star_psf(print_values=False,plot=False)[0:2]):.2f} pixels · "
                               f"{np.mean(self.plot_star_psf(print_values=False,plot=False)[0:2])*self.telescope.pixel_scale:.2f} arcsec"],
             ["Optimum aperture", f"{np.mean(self.apertures_radii[self.aperture,:]):.2f} pixels · "
                                  f"{np.mean(self.apertures_radii[self.aperture,:])*self.telescope.pixel_scale:.2f} arcsec"],
-=======
-            # ["Fwhmx · fwhmy (target)", f"{self.plot_star_psf(print_values=False,plot=False)[0]:.2f} · {self.plot_star_psf(print_values=False,plot=False)[1]:.2f} pixels"],
-            ["Optimum aperture", f"{np.mean(self.apertures_radii[self.aperture,:]):.2f} pixels"],
->>>>>>> 61318db9
             ["Telescope", self.telescope.name],
             ["Filter", self.filter],
             ["Exposure", f"{np.mean(self.exptime)} s"],
