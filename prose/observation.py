from calendar import c
from . import Image
import matplotlib.pyplot as plt
import numpy as np
import re
from astropy.time import Time
from astropy import units as u
from astropy.coordinates import SkyCoord
from .fluxes import ApertureFluxes, pont2006
from . import viz
from .telescope import Telescope
from . import utils
from astroquery.mast import Catalogs
from astropy.wcs import utils as wcsutils
import pandas as pd
from scipy.stats import binned_statistic
from .blocks.psf import Gaussian2D
from .console_utils import INFO_LABEL
from astropy.io.fits.verify import VerifyWarning
import warnings
from .blocks.registration import distances
import requests
import shutil
from pathlib import Path
import io
from .utils import fast_binning, z_scale, clean_header
from .console_utils import info
from . import blocks
from prose import Sequence
from matplotlib import gridspec

warnings.simplefilter('ignore', category=VerifyWarning)


class Observation(ApertureFluxes):
    """
    Class to load and analyze photometry products
    """

    def __init__(self, photfile, time_verbose=False):
        """
        Parameters
        ----------
        photfile : str
            path of the `.phot` file to load
        time_verbose: bool, optional
            whether time conversion success should be verbose
        """
        super().__init__(photfile)

        utils.remove_sip(self.xarray.attrs)

        self.phot = photfile
        self.telescope = Telescope.from_name(self.telescope)

        self.gaia_data = None
        self.tic_data = None
        self._meridian_flip = None

        if self.has_stack:
            self._stack = Image(data=self.x["stack"].values, header=clean_header(self.x.attrs))

            if "stars" in self.x:
                self.stack.stars_coords = self.x.stars.values

        has_bjd = hasattr(self.xarray, "bjd_tdb")
        if has_bjd:
            has_bjd = ~np.all(self.xarray.bjd_tdb.isnull().values)

        if not has_bjd:
            try:
                self.compute_bjd()
                if not time_verbose:
                    print(f"{INFO_LABEL} Time converted to BJD TDB")
            except:
                if not time_verbose:
                    print(f"{INFO_LABEL} Could not convert time to BJD TDB")

    @property
    def has_stack(self):
        return 'stack' in self.xarray is not None

    def assert_stack(self):
        assert self.has_stack, "This observation has no stack image"

    # Loaders and savers (files and data)
    # ------------------------------------
    def __copy__(self):
        copied = Observation(self.xarray.copy(), time_verbose=True)
        copied.phot = self.phot
        copied.telescope = self.telescope
        if self.has_stack:
            copied.stack.wcs = self.wcs

        return copied

    def copy(self):
        return self.__copy__()

    def to_csv(self, destination, sep=" "):
        """Export a typical csv of the observation's data

        Parameters
        ----------

        destination : str
            Path of the csv file to save
        sep : str, optional
            separation string within csv, by default " "
        """
        df = pd.DataFrame(
            {
                "BJD-TDB" if self.time_format == "bjd_tdb" else "JD-UTC": self.time,
                "DIFF_FLUX": self.diff_flux,
                "ERROR": self.diff_error,
                "dx_MOVE": self.dx,
                "dy_MOVE": self.dy,
                "FWHM": self.fwhm,
                "FWHMx": self.fwhm,
                "FWHMy": self.fwhm,
                "SKYLEVEL": self.sky,
                "AIRMASS": self.airmass,
                "EXPOSURE": self.exptime,
            }
        )

        df.to_csv(destination, sep=sep, index=False)

    def save(self, destination=None):
        """Save current observation

        Parameters
        ----------
        destination : str, optional
            path to phot file, by default None
        """
        destination = self.phot if destination is None else destination
        self.xarray.attrs.update(self.stack.header)
        self.xarray.to_netcdf(destination)
        info(f"saved {str(Path(destination).absolute())}")

    # Convenience
    # -----------

    @property
    def stack(self):
        return self._stack

    @stack.setter
    def stack(self, new):
        self._stack = new

    @property
    def simbad_url(self):
        """
        [notebook feature] clickable simbad query url for specified target
        """
        from IPython.core.display import display, HTML

        display(HTML('<a href="{}">{}</a>'.format(self.simbad, self.simbad)))

    @property
    def simbad(self):
        """
        simbad query url for specified target
        """
        ra = str(self.stack.ra.to(u.hourangle))
        dec = str(self.stack.dec.to(u.deg))

        return f"http://simbad.u-strasbg.fr/simbad/sim-coo?Coord={ra}+{dec}&CooFrame=FK5&CooEpoch=2000&CooEqui=" \
               "2000&CooDefinedFrames=none&Radius=2&Radius.unit=arcmin&submit=submit+query&CoordList="

    # TODO add to core Image and replace by stack Image

    @property
    def label(self):
        """A conveniant name for the observation: {telescope}_{date}_{name}_{filter}

        Returns
        -------
        [type]
            [description]
        """
        return self.stack.label

    @property
    def meridian_flip(self):
        """Meridian flip time. Supposing EAST and WEST encode orientation
        """
        if self._meridian_flip is not None:
            return self._meridian_flip
        else:
            has_flip = hasattr(self.xarray, "flip")
            if has_flip:
                try:
                    np.all(np.isnan(self.flip))
                    return None
                except TypeError:
                    pass

            if has_flip:
                if "WEST" in self.flip:
                    flip = (self.flip.copy() == "WEST").astype(int)
                    diffs = np.abs(np.diff(flip))
                    if np.any(diffs):
                        self._meridian_flip = self.time[np.argmax(diffs).flatten()]
                    else:
                        self._meridian_flip = None

                    return self._meridian_flip
                else:
                    return None
            else:
                return None

    @property
    def date(self):
        return self.stack.date

    @property
    def night_date(self):
        return self.stack.night_date

    # TESS specific methods
    # --------------------
    
    @property
    def tic_id(self):
        """TIC id from digits found in target name
        """
        try:
            nb = re.findall('\d*\.?\d+', self.name)
            df = pd.read_csv("https://exofop.ipac.caltech.edu/tess/download_toi?toi=%s&output=csv" % nb[0])
            tic = df["TIC ID"][0]
            return f"{tic}"
        except KeyError:
            print('TIC ID not found')
            return None

    @property
    def gaia_from_toi(self):
        """Gaia id from TOI id if TOI is in target name
        """
        if self.tic_id is not None:
            tic_id = ("TIC " + self.tic_id)
            catalog_data = Catalogs.query_object(tic_id, radius=.001, catalog="TIC")
            return f"{catalog_data['GAIA'][0]}"
        else:
            return None

    @property
    def tfop_prefix(self):
        return f"TIC{self.tic_id}_{self.stack.night_date}_{self.telescope.name}_{self.filter}"

    # WCS
    # ----

    # TODO replace by stack Image methods
    @property
    def wcs(self):
        return self.stack.wcs

    # Methods
    # -------

    def compute_bjd(self, version="prose"):
        """Compute BJD_tdb based on current time

        Once this is done self.time is BJD tdb and time format can be checked in self.time_format. Note that half the
        exposure time is added to the JD times before conversion. The precision of the returned time is not
        guaranteed, especially with "prose" method (~30ms). "eastman" option accuracy is 20ms. See
        http://astroutils.astronomy.ohio-state.edu/time/utc2bjd.html for more details.

        Parameters
        ----------
        version : str, optiona
            - "prose": uses an astropy method
            - "eastman": uses the web applet http://astroutils.astronomy.ohio-state.edu (Eastman et al. 2010) [requires
            an  internet connection]
            by default "prose"
        """
        assert self.telescope is not None

        exposure_days = self.xarray.exposure.values/60/60/24

        # For backward compatibility
        # --------------------------
        if "time_format" not in self.xarray.attrs:
            self.xarray.attrs["time_format"] = "jd_utc"
            self.xarray["jd_utc"] = ("time", self.time)
        if "jd_utc" not in self:
            self.xarray["jd_utc"] = ("time", self.jd)
            self.xarray.drop("jd")
        # -------------------------

        if version == "prose":
            time = Time(self.jd_utc + exposure_days/2, format="jd", scale="utc", location=self.telescope.earth_location).tdb
            light_travel_tbd = time.light_travel_time(self.stack.skycoord, location=self.telescope.earth_location)
            bjd_time = (time + light_travel_tbd).value

        elif version == "eastman":
<<<<<<< HEAD
            bjd_time = utils.jd_to_bjd(self.jd_utc + exposure_days/2, self.stack.skycoord.ra.deg, self.stack.skycoord.dec.deg)
=======
            bjd_time = utils.jd_to_bjd(self.jd_utc + exposure_days/2, self.stack.skycoord.ra.deg, self.skycoord.dec.deg)
>>>>>>> c9c17914

        self.xarray = self.xarray.assign_coords(time=bjd_time)
        self.xarray["bjd_tdb"] = ("time", bjd_time)
        self.xarray.attrs["time_format"] = "bjd_tdb"

        # Catalog queries
        # ---------------

    # TODO replace using stack Image and create TIC catalog block
    def query_tic(self,cone_radius=None):
        """Query TIC catalog (through MAST) for stars in the field
        """
        from astroquery.mast import Catalogs

        header = self.xarray.attrs
        shape = self.stack.shape
        if cone_radius is None:
            cone_radius = np.sqrt(2) * np.max(shape) * self.telescope.pixel_scale / 120

        coord = self.skycoord
        radius = u.Quantity(cone_radius, u.arcminute)
        self.tic_data = Catalogs.query_region(coord, radius, "TIC", verbose=False)
        self.tic_data.sort("Jmag")

        skycoords = SkyCoord(
            ra=self.tic_data['ra'],
            dec=self.tic_data['dec'], unit="deg")

        self.tic_data["x"], self.tic_data["y"] = np.array(wcsutils.skycoord_to_pixel(skycoords, self.wcs))

        w, h = self.stack.shape
        if np.abs(np.mean(self.tic_data["x"])) > w or np.abs(np.mean(self.tic_data["y"])) > h:
            warnings.warn("Catalog stars seem out of the field. Check that your stack is solved and that telescope "
                          "'ra_unit' and 'dec_unit' are well set")

    # Plot
    # ----

    def plot_comps_lcs(self, n=15, ylim=None):
        """Plot comparison stars light curves along target star light curve

        Parameters
        ----------
        n : int, optional
            Number max of comparison to show, by default 5
        ylim : tuple, optional
            ylim of the plot, by default None and autoscale
        """
        idxs = [self.target, *self.xarray.comps.isel(apertures=self.aperture).values[0:n]]
        lcs = [self.xarray.diff_fluxes.isel(star=i, apertures=self.aperture).values for i in idxs]

        if ylim is None:
            ylim = (self.diff_flux.min() * 0.99, self.diff_flux.max() * 1.01)

        offset = ylim[1] - ylim[0]
        
        if len(plt.gcf().axes) == 0:
            plt.figure(figsize=(5, 10))

        for i, lc in enumerate(lcs):
            color = "grey" if i != 0 else "black"
            viz.plot(self.time, lc - lc.mean() - i * offset, bincolor=color)
            plt.annotate(idxs[i], (self.time.min() + 0.005, - i * offset + offset/3))

        plt.ylim(-len(lcs)*offset + offset/2, offset/2)
        plt.title("Comparison stars", loc="left")
        plt.grid(color="whitesmoke")
        plt.tight_layout()

    def _compute_psf_model(self, star=None, size=21, model=Gaussian2D):
        """Compute a PSF model stored in ``stack`` (see ``prose.blocks``) 

        Parameters
        ----------
        star : int, optional
            star psf, by default None which evaluates a model on a Median PSF based on all stars in the field
        size : int, optional
            cutout size, by default 21
        model : _type_, optional
            psf block to be used, by default Gaussian2D
        """
        self.stack = blocks.Cutouts(size=size)(self.stack)
        
        if star is None:
            Sequence([
                blocks.MedianPSF(),
                model()
            ]).run(self.stack, show_progress=False)
        else:
            assert star in self.stack.cutouts_idxs, "star seems out of frame"
            self.stack.psf = self.stack.cutouts[star].data
            self.stack = model()(self.stack)

    def plot_psf_model(self, star=None, size=21, cmap="inferno", c="blueviolet", model=Gaussian2D, figsize=(5, 5)):
        """Plot a PSF model fit of the a PSF

        After this method is called, the model parameters are accessible through the Observation.stack Image attributes

        If star is None, the model is evaluated on a median PSF from all stars.

        Parameters
        ----------
        star : int, optional
            star for which to show psf model, default is None which shows the model of the Median PSF over the stack
        size : int, optional
            square size of extracted PSF, by default 21
        cmap : str, optional
            color map of psf image, by default "inferno"
        c : str, optional
            color of model plot line, by default "blueviolet"
        model : prose.blocks, optional
            a PsfFit block, by default Gaussian2D
        figsize : tuple, optional
            size of the pyplot figure, default (5, 5)
        Returns
        -------
        dict
            PSF fit info (theta, std_x, std_y, fwhm_x, fwhm_y)


        Example
        -------
        .. jupyter-execute::

            from prose import Observation
            from prose.tutorials import example_phot
        
            obs = Observation(example_phot)
            obs.plot_psf_model()
            
        """

        self.assert_stack()
        
        # Extracting and computing PSF model
        # ---------------------------------    
        self._compute_psf_model(star=star, model=model, size=size)
        
        # Plotting
        # --------
        data = self.stack.psf
        model = self.stack.psf_model
        
        plt.figure(figsize=figsize)
        gs = gridspec.GridSpec(2, 2, width_ratios=[9, 2], height_ratios=[2, 9])
        gs.update(wspace=0, hspace=0)
        #axtt = plt.subplot(gs[1, 1])
        ax = plt.subplot(gs[1, 0])
        axr = plt.subplot(gs[1, 1], sharey=ax)
        axt = plt.subplot(gs[0, 0], sharex=ax)

        ax.imshow(self.stack.psf, alpha=1, cmap=cmap, origin="lower")
        ax.contour(self.stack.psf_model, colors="w", alpha=0.7)

        x, y = np.indices(data.shape)

        axt.plot(y[0], np.mean(data, axis=0), c=c, label="data")
        axt.plot(y[0], np.mean(model, axis=0), "--", c="k", label="model")
        axt.axis("off")
        axt.set_title(f"{'Median' if star is None else f'Star {star}'} PSF Model ({self.stack.psf_model_block})", loc="left")
        axt.legend()

        axr.plot(np.mean(data, axis=1), y[0], c=c)
        axr.plot(np.mean(model, axis=1), y[0], "--", c="k")
        axr.axis("off")
        ax.text(1, 1, f"FWHM x: {self.stack.fwhmx:.2f} pix\n"
                    f"FWHM y: {self.stack.fwhmy:.2f} pix\n"
                    f"angle: {self.stack.theta/np.pi*180:.2f}°", c="w")


    def plot_systematics(self, fields=None, ylim=None):
        """Plot systematics measurements along target light curve

        Parameters
        ----------
        fields : list of str, optional
            list of systematic to include (must be in self), by default None
        ylim : tuple, optional
            plot ylim, by default (0.98, 1.02)

        Example
        -------
        .. jupyter-execute::

            from prose import Observation
            from prose.tutorials import example_phot
        
            obs = Observation(example_phot)
            obs.plot_systematics()
        """
        if fields is None:
            fields = ["dx", "dy", "fwhm", "airmass", "sky"]

        flux = self.diff_flux.copy()
        flux /= np.nanmean(flux)
        _, amplitude = pont2006(self.time, self.diff_flux, plot=False)
        amplitude *= 3
        offset = 2.5*amplitude

        if len(plt.gcf().axes) == 0:
            plt.figure(figsize=(5 ,10))

        viz.plot(self.time, flux, bincolor="black")
        plt.annotate("diff. flux", (self.time.min() + 0.005, 1 + 1.5*amplitude))

        for i, field in enumerate(fields):
            if field in self:
                scaled_data = self.xarray[field].values.copy()
                off = (i+1)*offset
                scaled_data = scaled_data - np.mean(scaled_data)
                bx, by, be = utils.fast_binning(self.time, scaled_data, 0.005)
                scaled_data /= np.max([10*np.mean(be), (np.percentile(by, 95) - np.percentile(by, 5))])
                scaled_data = scaled_data*amplitude + 1 - off
                viz.plot(self.time, scaled_data, bincolor="grey")
                plt.annotate(field, (self.time.min() + 0.005, 1 - off + amplitude / 3))
            else:
                i -= 1

        plt.ylim(1 - off - offset, 1 + offset)
        plt.title("Systematics (scaled to diff. flux)", loc="left")
        plt.tight_layout()

    def plot_raw_diff(self):
        """Plot raw target flux and differantial flux 


        Example
        -------
        .. jupyter-execute::

            from prose import Observation
            from prose.tutorials import example_phot
        
            obs = Observation(example_phot)
            obs.plot_raw_diff()

        """

        plt.subplot(211)
        plt.title("Differential lightcurve", loc="left")
        self.plot()
        plt.grid(color="whitesmoke")

        plt.subplot(212)
        plt.title("Raw flux", loc="left")
        flux = self.xarray.raw_fluxes.isel(star=self.target, apertures=self.aperture).values
        plt.plot(self.time, flux, ".", ms=3, label="target", c="C0")
        if 'alc' in self:
            plt.plot(self.time, self.xarray.alc.isel(apertures=self.aperture).values*np.median(flux), ".", ms=3, c="k", label="artifical star")

        plt.legend()
        plt.grid(color="whitesmoke")
        plt.xlim([np.min(self.time), np.max(self.time)])
        plt.tight_layout()

    def plot_precision(self, bins=0.005, aperture=None):
        """Plot observation precision estimate against theorethical error (background noise, photon noise and CCD equation)

        Parameters
        ----------
        bins : float, optional
            bin size used to estimate error, by default 0.005 (in days)
        aperture : int, optional
            chosen aperture, by default None

        Example
        -------
        .. jupyter-execute::

            from prose import Observation
            from prose.tutorials import example_phot
        
            obs = Observation(example_phot)
            obs.plot_precision()

        """

        n_bin = int(bins / (np.mean(self.exptime) / (60 * 60 * 24)))

        assert len(self.time) > n_bin, "Your 'bins' size is less than the total exposure"

        x = self.xarray.isel(apertures=self.aperture if aperture is None else aperture).copy()

        fluxes = x.raw_fluxes.values
        errors = x.raw_errors.values

        mean_fluxes = np.mean(fluxes, axis=1)
        mean_errors = np.mean(errors, axis=1)

        error_estimate = [np.median(binned_statistic(self.time, f, statistic='std', bins=n_bin)[0]) for f in fluxes]

        area = x.apertures_area[0].values

        # ccd_equation = phot_prose.telescope.error(
        # prose_fluxes, tp_area, np.mean(self.sky), np.mean(self.exptime), np.mean(self.airmass))

        ccd_equation = (mean_errors / mean_fluxes)

        inv_snr_estimate = error_estimate / mean_fluxes

        positive_est = inv_snr_estimate > 0
        mean_fluxes = mean_fluxes[positive_est]
        inv_snr_estimate = inv_snr_estimate[positive_est]
        ccd_equation = ccd_equation[positive_est]
        sorted_fluxes_idxs = np.argsort(mean_fluxes)

        plt.plot(np.log(mean_fluxes), inv_snr_estimate, ".", alpha=0.5, ms=2, c="k",
                 label=f"flux rms ({0.005 * (60 * 24):.1f} min bins)")
        plt.plot(np.log(mean_fluxes)[sorted_fluxes_idxs], (np.sqrt(mean_fluxes) / mean_fluxes)[sorted_fluxes_idxs],
                 "--", c="k", label="photon noise", alpha=0.5)
        plt.plot(np.log(mean_fluxes)[sorted_fluxes_idxs],
                 (np.sqrt(np.mean(self.sky) * area) / mean_fluxes)[sorted_fluxes_idxs], c="k", label="background noise",
                 alpha=0.5)
        # plt.plot(np.log(prose_fluxes)[s], (prose_e/prose_fluxes)[s], label="CCD equation")
        plt.plot(np.log(mean_fluxes)[sorted_fluxes_idxs], ccd_equation[sorted_fluxes_idxs], label="CCD equation")
        plt.legend()
        plt.ylim(
            0.5 * np.percentile(inv_snr_estimate, 2),
            1.5 * np.percentile(inv_snr_estimate, 98))
        plt.xlim(np.min(np.log(mean_fluxes)), np.max(np.log(mean_fluxes)))
        plt.yscale("log")
        plt.xlabel("log(ADU)")
        plt.ylabel("$SNR^{-1}$")
        plt.title("Photometric precision (raw fluxes)", loc="left")

    def plot_meridian_flip(self):
        """Plot vertical line marking the meridian flip time if any
        """
        if self.meridian_flip is not None:
            plt.axvline(self.meridian_flip, c="k", alpha=0.15)
            _, ylim = plt.ylim()
            plt.text(self.meridian_flip, ylim, "meridian flip ", ha="right", rotation="vertical", va="top", color="0.7")

    def plot(self, star=None, meridian_flip=True, bins=0.005, color="k", std=True):
        """Plot observation light curve

        Parameters
        ----------
        star : [type], optional
            [description], by default None
        meridian_flip : bool, optional
            whether to show meridian flip, by default True
        bins : float, optional
            bin size in same unit as Observation.time, by default 0.005
        color : str, optional
            binned points color, by default "k"
        std : bool, optional
            whether to see standard deviation of bins as error bar, by default True, otherwise theoretical error bat is shown
        """

        super().plot(star=star, bins=bins, color=color, std=std)
        if meridian_flip:
            self.plot_meridian_flip()

    # TODO: plot_radial_psf

    def plot_radial_psf(self, star=None, n=40, zscale=False, aperture=None, rin=None, rout=None):
        """Plot star cutout overalid with aperture and radial flux.

        Parameters
        ----------
        star : int or list like, optional
            if int: star to plot cutout on, if list like (tuple, np.ndarray) of size 2: coords of cutout, by default None
        n : int, optional
            cutout width and height, by default 40
        zscale : bool, optional
            whether to apply a zscale to cutout image, by default False
        aperture : float, optional
            radius of aperture to display, by default None corresponds to best target aperture
        rin : [type], optional
            radius of inner annulus to display, by default None corresponds to inner radius saved
        rout : [type], optional
            radius of outer annulus to display, by default None corresponds to outer radius saved

        Example
        -------
        .. jupyter-execute::

            from prose import Observation
            from prose.tutorials import example_phot
        
            obs = Observation(example_phot)
            obs.plot_radial_psf()

        """

        self.assert_stack()

        if isinstance(star, (tuple, list, np.ndarray)):
            x, y = star
        else:
            if star is None:
                star = self.target
            assert isinstance(star, (np.integer, int)), "star must be star coordinates or integer index"

            x, y = self.stars[star]

        Y, X = np.indices(self.stack.shape)
        cutout_mask = (np.abs(X - x + 0.5) < n) & (np.abs(Y - y + 0.5) < n)
        inside = np.argwhere((cutout_mask).flatten()).flatten()
        radii = (np.sqrt((X - x) ** 2 + (Y - y) ** 2)).flatten()[inside]
        idxs = np.argsort(radii)
        radii = radii[idxs]
        pixels = self.stack.data.flatten()[inside]
        pixels = pixels[idxs]

        binned_radii, binned_pixels, _ = fast_binning(radii, pixels, bins=1)

        fig = plt.figure(figsize=(9.5, 4))
        fig.patch.set_facecolor('xkcd:white')
        _ = plt.subplot(1, 5, (1, 3))

        plt.plot(radii, pixels, "o", fillstyle='none', c="0.7", ms=4)
        plt.plot(binned_radii, binned_pixels, c="k")
        plt.xlabel("distance from center (pixels)")
        plt.ylabel("ADUs")
        _, ylim = plt.ylim()

        if "apertures_radii" in self and self.aperture != -1:
            apertures = self.apertures_radii[:, 0]
            aperture = apertures[self.aperture]

            if "annulus_rin" in self:
                if rin is None:
                    rin = self.annulus_rin.mean()
                if rout is None:
                    rout = self.annulus_rout.mean() 

        if aperture is not None:
            plt.xlim(0)
            plt.text(aperture, ylim, "APERTURE", ha="right", rotation="vertical", va="top")
            plt.axvline(aperture, c="k", alpha=0.1)
            plt.axvspan(0, aperture, color="0.9", alpha=0.1)

        if rin is not None:
            plt.axvline(rin, color="k", alpha=0.2)

        if rout is not None:
            plt.axvline(rout, color="k", alpha=0.2)
            if rin is not None:
                plt.axvspan(rin, rout, color="0.9", alpha=0.2)
                _ = plt.text(rout, ylim, "ANNULUS", ha="right", rotation="vertical", va="top")

        n = np.max([np.max(radii), rout +2 if rout else 0])
        plt.xlim(0, n)

        ax2 = plt.subplot(1, 5, (4, 5))
        im = self.stack.data[int(y - n):int(y + n), int(x - n):int(x + n)]
        if zscale:
            im = z_scale(im)

        plt.imshow(im, cmap="Greys_r", aspect="auto", origin="lower")

        plt.axis("off")
        if aperture is not None:
            ax2.add_patch(plt.Circle((n, n), aperture, ec='grey', fill=False, lw=2))
        if rin is not None:
            ax2.add_patch(plt.Circle((n, n), rin, ec='grey', fill=False, lw=2))
        if rout is not None:
            ax2.add_patch(plt.Circle((n, n), rout, ec='grey', fill=False, lw=2))
        ax2.text(0.05, 0.05, f"{star}", fontsize=12, color="white", transform=ax2.transAxes)

        plt.tight_layout()

    def plot_systematics_signal(self, systematics, signal=None, ylim=None, offset=None, figsize=(6, 7)):
        """Plot a systematics and signal model over diff_flux. systeamtics + signal is plotted on top, signal alone on detrended
        data on bottom

        Parameters
        ----------
        systematics : np.ndarray
        signal : np.ndarray
        ylim : tuple, optional
            ylim of the plot, by default None, using the dispersion of y
        offset : tuple, optional
            offset between, by default None
        figsize : tuple, optional
            figure size as in in plt.figure, by default (6, 7)            
        """
        

        viz.plot_systematics_signal(self.time, self.diff_flux, systematics, signal, ylim=ylim, offset=offset,
                                figsize=figsize)

        self.plot_meridian_flip()
        plt.legend()
        plt.xlabel(self.xlabel)
        plt.ylabel("diff. flux")
        plt.tight_layout()
        viz.paper_style()

    @property
    def xlabel(self):
        """Plot xlabel (time) according to its units
        """
        return self.time_format.upper().replace("_", "-")

    def where(self, condition):
        """return filtered observation given a boolean mask of time

        Parameters
        ----------
        condition : [type]
            [description]

        Returns
        -------
        [type]
            [description]
        """
        new_obs = self.copy()
        new_obs.xarray = new_obs.xarray.sel(time=self.time[condition])
        return new_obs


    def show_stars(self, size=10, view=None, n=None, flip=False,
               comp_color="yellow", color=[0.51, 0.86, 1.], stars=None, legend=True, **kwargs):
        """Show detected stars over stack image
        
        Parameters
        ----------
        size : int, optional
            size of the square figure, by default 10
        flip : bool, optional
            whether to flip image, by default False
        view : str, optional
            "all" to see all stars OR "reference" to have target and comparison stars hilighted, by default None
        n : int, optional
            max number of stars to show, by default None,

        Example
        -------
        .. jupyter-execute::

            from prose import Observation
            from prose.tutorials import example_phot
        
            obs = Observation(example_phot)
            obs.show_stars()
            

        """
        self.assert_stack()

        self.stack.show(stars=False)
        
        if stars is None:
            stars = self.stars

        if n is not None:
            if view == "reference":
                raise AssertionError("'n_stars' kwargs is incompatible with 'reference' view that will display all stars")
        else:
            n = len(stars)

        stars = stars[0:n]

        if view is None:
            view = "reference" if 'comps' in self else "all"

        image_size = np.array(np.shape(self.stack))[::-1]

        if flip:
            stars = np.array(image_size) - stars

        if view == "all":
            viz.plot_marks(*stars.T, np.arange(len(stars)), color=color)

            if "stars" in self.xarray:
                others = np.arange(n, len(self.stars))
                others = np.setdiff1d(others, self.target)
                viz.plot_marks(*self.stars[others].T, alpha=0.4, color=color)

        elif view == "reference":
            x = self.xarray.isel(apertures=self.aperture)
            assert 'comps' in self, "No differential photometry"

            comps = x.comps.values

            others = np.setdiff1d(np.arange(len(stars)), x.comps.values)
            others = np.setdiff1d(others, self.target)

            _ = viz.plot_marks(*stars[self.target], self.target, color=color)
            _ = viz.plot_marks(*stars[comps].T, comps, color=comp_color)
            _ = viz.plot_marks(*stars[others].T, alpha=0.4, color=color)

            if legend:
                colors = [comp_color, color]
                texts = ["Comparison stars", "Target"]
                viz.circles_legend(colors, texts)

    def keep_good_stars(self, lower_threshold=3., upper_threshold=35000., trim=10, keep=None, inplace=True):
        """Keep only  stars with a median flux higher than `threshold`*sky. 
        
        This action will reorganize stars indexes (target id will be recomputed) and reset the differential fluxes to raw.

        Parameters
        ----------
        lower_threshold : float
            threshold for which stars with flux/sky > threshold are kept, default is 3
        trim : float
            value in pixels above which stars are kept, default is 10 to avoid stars too close to the edge
        keep : int or list
            number of stars to exclude (starting from 0 if int).
        inplace: bool
            whether to replace current object or return a new one
        """
        good_stars = np.argwhere((np.median(self.peaks, 1)/np.median(self.sky) > lower_threshold) & (np.median(self.peaks, 1) < upper_threshold)).squeeze()
        mask = np.any(np.abs(self.stars[good_stars] - max(self.stack.shape) / 2) > (max(self.stack.shape) - 2 * trim) / 2, axis=1)
        bad_stars = np.argwhere(mask == True).flatten()

        final_stars = np.delete(good_stars, bad_stars)

        if isinstance(keep,int):
            final_stars = np.concatenate([final_stars,np.arange(0,keep+1)],axis=0)
            final_stars = np.unique(final_stars)
        if isinstance(keep,list):
            final_stars = np.concatenate([final_stars,keep ], axis=0)
            final_stars = np.unique(final_stars)

        if inplace:
            new_self = self
        else:
            new_self = self.copy()

        new_self.xarray = new_self.xarray.isel(star=final_stars)

        if self.target != -1:
            new_self.target = np.argwhere(final_stars == new_self.target).flatten()[0]

        if not inplace:
            return new_self

    def flip_correction(self, inplace=True):
        """Align all differential fluxes using a step model of the meridian flip

        Parameters
        ----------
        inplace : bool, optional
            wheter to replace the current Observation or return a new one, by default True
        """
        if inplace:
            new_self = self
        else:
            new_self = self.copy()

        new_diff_fluxes = np.zeros_like(self.diff_fluxes)
        X = self.step()

        for i in range(len(self.apertures)):
            for j in range(len(self.stars)):
                diff_flux = self.diff_fluxes[i, j]
                w = np.linalg.lstsq(X, diff_flux,rcond=-1)[0]
                new_diff_fluxes[i, j] = diff_flux - X @ w + 1.

        new_self.xarray['diff_fluxes'] = (new_self.xarray.diff_fluxes.dims, new_diff_fluxes)

        if not inplace:
            return new_self

    def set_tic_target(self):

        self.query_tic()
        try:
            # TOI to TIC
            toi = re.split("-|\.", self.name)[1]
            b = requests.get(f"https://exofop.ipac.caltech.edu/tess/download_toi?toi={toi}&output=csv").content
            TIC = pd.read_csv(io.BytesIO(b))["TIC ID"][0]

            # getting all TICs
            tics = self.tic_data["ID"].data
            tics.fill_value = 0
            tics = tics.data.astype(int)

            # Finding the one
            i = np.argwhere(tics == TIC).flatten()
            if len(i) == 0:
                raise AssertionError(f"TIC {TIC} not found")
            else:
                i = i[0]
            row = self.tic_data[i]

            # setting the closest to target
            self.target = np.argmin(distances(self.stars.T, [row['x'], row['y']]))

        except KeyError:
            print('TIC ID not found')

    def _convert_flip(self,keyword):
        self.xarray['flip'] = ('time', (self.flip == keyword).astype(int))

    def folder_to_phot(self, confirm=True):
        """replace all the ``phot`` file parent folder content by the ``phot`` file

        Warning: this erases all the parent folder content

        Parameters
        ----------
        confirm : bool, optional
            whether to show a prompt to confirm, by default True
        """
        if confirm:
            confirm = str(input("Will erase all but .phot, enter 'y' to continue: "))
        else:
            confirm = True

        if confirm:
            _phot = Path(self.phot)
            folder = Path(_phot).parent
            shutil.move(str(_phot.absolute()), str(folder.parent.absolute()))
            shutil.rmtree(str(folder.absolute()))

    def lc_widget(self, width=500):
        """[notebook/jupyter feature] displays a widget to play with light curve aperture and binning

        Parameters
        ----------
        width : int, optional
            pixel width of the html widget, by default 500

        Example
        -------

         .. jupyter-execute::

            from prose import Observation
            from prose.tutorials import example_phot

            obs = Observation(example_phot)
            obs.lc_widget()
        """
        from IPython.core.display import display, HTML
        import json
        from pathlib import Path

        html = Path(__file__).parent.absolute() / "html/lightcurve_widget.html"
        widget = html.open("r").read()
        widget = widget.replace("__fluxes__", json.dumps(self.diff_fluxes[:, self.target].tolist()))
        widget = widget.replace("__time__", json.dumps((self.time - 2450000).tolist()))
        widget = widget.replace("__best__", json.dumps(int(self.aperture)))
        widget = widget.replace("__apertures__", json.dumps(self.apertures.tolist()))
        widget = widget.replace("__width__", json.dumps(width))
        i = "a" + str(int(np.random.rand()*100000))
        widget = widget.replace("__divid__", i)
        display(HTML(widget))

    def plate_solve(self):
        """Plate solve the current py::stack
        """
        self.stack = blocks.catalogs.PlateSolve()(self.stack)   

    def query_catalog(self, name, correct_pm=True):
        if not self.stack.plate_solved:
            self.plate_solve()
        if name == "gaia":
            self.stack = blocks.catalogs.GaiaCatalog(correct_pm=correct_pm)(self.stack)

    def set_catalog_target(self, catalog_name, designation):
        self.query_catalog(catalog_name, correct_pm=True)
        gaia_i = np.flatnonzero(self.stack.catalogs[catalog_name].id == designation)

        if len(gaia_i) == 0:
            self.target = None
        else:
            gaia_i = gaia_i[0]
            gxy = self.stack.catalogs[catalog_name][["x", "y"]].values[gaia_i]
            self.target = int(np.argmin(np.linalg.norm(self.stars - gxy, axis=1)))<|MERGE_RESOLUTION|>--- conflicted
+++ resolved
@@ -299,11 +299,7 @@
             bjd_time = (time + light_travel_tbd).value
 
         elif version == "eastman":
-<<<<<<< HEAD
-            bjd_time = utils.jd_to_bjd(self.jd_utc + exposure_days/2, self.stack.skycoord.ra.deg, self.stack.skycoord.dec.deg)
-=======
             bjd_time = utils.jd_to_bjd(self.jd_utc + exposure_days/2, self.stack.skycoord.ra.deg, self.skycoord.dec.deg)
->>>>>>> c9c17914
 
         self.xarray = self.xarray.assign_coords(time=bjd_time)
         self.xarray["bjd_tdb"] = ("time", bjd_time)
