--- conflicted
+++ resolved
@@ -192,21 +192,6 @@
 
     @property
     def meridian_flip(self):
-<<<<<<< HEAD
-        has_flip = hasattr(self.xarray, "flip")
-        if has_flip:
-            if isinstance(self.flip[0],str):
-                pass
-            else:
-                has_flip = ~np.all(np.isnan(self.flip))
-        if not has_flip:
-            return None
-        elif self._meridian_flip is None:
-            ps = (self.flip.copy() == "WEST").astype(int)
-            diffs = np.abs(np.diff(ps))
-            if np.any(diffs):
-                self._meridian_flip = self.time[np.argmax(diffs).flatten()]
-=======
         """Meridian flip time. Supposing EAST and WEST encode orientation
         """
         if self._meridian_flip is not None:
@@ -226,7 +211,6 @@
                     return self._meridian_flip
                 else:
                     return None
->>>>>>> 12139790
             else:
                 return None
 
@@ -347,7 +331,7 @@
         self.gaia_data["x"], self.gaia_data["y"] = gaias.T
         inside = np.all((np.array([0, 0]) < gaias) & (gaias < np.array(self.stack.shape)), 1)
         self.gaia_data = self.gaia_data[np.argwhere(inside).squeeze()]
-        
+
         w, h = self.stack.shape
         if np.abs(np.mean(self.gaia_data["x"])) > w or np.abs(np.mean(self.gaia_data["y"])) > h:
             warnings.warn("Catalog stars seem out of the field. Check that your stack is solved and that telescope "
@@ -950,7 +934,7 @@
         plt.tight_layout()
 
     def plot_systematics_signal(self, systematics, signal, ylim=None, offset=None, figsize=(6, 7)):
-        """Plot a systematics and signal model over diff_flux. systeamtics + signal is plotted on top, signal alone on detrended 
+        """Plot a systematics and signal model over diff_flux. systeamtics + signal is plotted on top, signal alone on detrended
         data on bottom
 
         Parameters
@@ -1096,10 +1080,10 @@
         except KeyError:
             print('TIC ID not found')
 
-<<<<<<< HEAD
     def convert_flip(self,keyword):
         self.xarray['flip'] = ('time', (self.flip == keyword).astype(int))
-=======
+
+
     def folder_to_phot(self, confirm=True):
         if confirm:
             confirm = str(input("Will erase all but .phot, enter 'y' to continue: "))
@@ -1111,5 +1095,4 @@
             folder = Path(_phot).parent
             shutil.move(str(_phot.absolute()), str(folder.parent.absolute()))
             shutil.rmtree(str(folder.absolute()))
->>>>>>> 12139790
-
+
