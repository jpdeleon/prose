--- conflicted
+++ resolved
@@ -139,11 +139,7 @@
                 {
                     "data": {
                         "application/vnd.jupyter.widget-view+json": {
-<<<<<<< HEAD
                             "model_id": "6cad9bebfccf41a6911f6e1be1e9b959",
-=======
-                            "model_id": "a7ce5602434c4ac5a1ed154485a59665",
->>>>>>> 9155fe93
                             "version_major": 2,
                             "version_minor": 0
                         },
@@ -199,11 +195,7 @@
                             "  <tbody>\n",
                             "    <tr>\n",
                             "      <th>5</th>\n",
-<<<<<<< HEAD
-                            "      <td>2023-06-15</td>\n",
-=======
-                            "      <td>2023-05-18</td>\n",
->>>>>>> 9155fe93
+                            "      <td>2023-06-15</td>\n",
                             "      <td>A</td>\n",
                             "      <td></td>\n",
                             "      <td>dark</td>\n",
@@ -214,11 +206,7 @@
                             "    </tr>\n",
                             "    <tr>\n",
                             "      <th>6</th>\n",
-<<<<<<< HEAD
-                            "      <td>2023-06-15</td>\n",
-=======
-                            "      <td>2023-05-18</td>\n",
->>>>>>> 9155fe93
+                            "      <td>2023-06-15</td>\n",
                             "      <td>A</td>\n",
                             "      <td>a</td>\n",
                             "      <td>light</td>\n",
@@ -229,11 +217,7 @@
                             "    </tr>\n",
                             "    <tr>\n",
                             "      <th>3</th>\n",
-<<<<<<< HEAD
-                            "      <td>2023-06-15</td>\n",
-=======
-                            "      <td>2023-05-18</td>\n",
->>>>>>> 9155fe93
+                            "      <td>2023-06-15</td>\n",
                             "      <td>A</td>\n",
                             "      <td>ab</td>\n",
                             "      <td>light</td>\n",
@@ -244,11 +228,7 @@
                             "    </tr>\n",
                             "    <tr>\n",
                             "      <th>2</th>\n",
-<<<<<<< HEAD
-                            "      <td>2023-06-15</td>\n",
-=======
-                            "      <td>2023-05-18</td>\n",
->>>>>>> 9155fe93
+                            "      <td>2023-06-15</td>\n",
                             "      <td>A</td>\n",
                             "      <td>b</td>\n",
                             "      <td>flat</td>\n",
@@ -259,11 +239,7 @@
                             "    </tr>\n",
                             "    <tr>\n",
                             "      <th>1</th>\n",
-<<<<<<< HEAD
-                            "      <td>2023-06-15</td>\n",
-=======
-                            "      <td>2023-05-18</td>\n",
->>>>>>> 9155fe93
+                            "      <td>2023-06-15</td>\n",
                             "      <td>A</td>\n",
                             "      <td>b</td>\n",
                             "      <td>light</td>\n",
@@ -274,11 +250,7 @@
                             "    </tr>\n",
                             "    <tr>\n",
                             "      <th>8</th>\n",
-<<<<<<< HEAD
-                            "      <td>2023-06-15</td>\n",
-=======
-                            "      <td>2023-05-18</td>\n",
->>>>>>> 9155fe93
+                            "      <td>2023-06-15</td>\n",
                             "      <td>A</td>\n",
                             "      <td>c</td>\n",
                             "      <td>dark</td>\n",
@@ -289,11 +261,7 @@
                             "    </tr>\n",
                             "    <tr>\n",
                             "      <th>7</th>\n",
-<<<<<<< HEAD
-                            "      <td>2023-06-15</td>\n",
-=======
-                            "      <td>2023-05-18</td>\n",
->>>>>>> 9155fe93
+                            "      <td>2023-06-15</td>\n",
                             "      <td>A</td>\n",
                             "      <td>c</td>\n",
                             "      <td>flat</td>\n",
@@ -304,11 +272,7 @@
                             "    </tr>\n",
                             "    <tr>\n",
                             "      <th>4</th>\n",
-<<<<<<< HEAD
-                            "      <td>2023-06-15</td>\n",
-=======
-                            "      <td>2023-05-18</td>\n",
->>>>>>> 9155fe93
+                            "      <td>2023-06-15</td>\n",
                             "      <td>B</td>\n",
                             "      <td>b</td>\n",
                             "      <td>light</td>\n",
@@ -324,7 +288,6 @@
                         "text/plain": [
                             "          date telescope filter   type target  width  height  files\n",
                             "id                                                                 \n",
-<<<<<<< HEAD
                             "5   2023-06-15         A          dark  prose     10      10      2\n",
                             "6   2023-06-15         A      a  light  prose     10      10      5\n",
                             "3   2023-06-15         A     ab  light  prose     10      10      5\n",
@@ -333,16 +296,6 @@
                             "8   2023-06-15         A      c   dark  prose     10      10      2\n",
                             "7   2023-06-15         A      c   flat  prose     10      10      2\n",
                             "4   2023-06-15         B      b  light  prose     10      20      5"
-=======
-                            "5   2023-05-18         A          dark  prose     10      10      2\n",
-                            "6   2023-05-18         A      a  light  prose     10      10      5\n",
-                            "3   2023-05-18         A     ab  light  prose     10      10      5\n",
-                            "2   2023-05-18         A      b   flat  prose     10      10      2\n",
-                            "1   2023-05-18         A      b  light  prose     10      10      5\n",
-                            "8   2023-05-18         A      c   dark  prose     10      10      2\n",
-                            "7   2023-05-18         A      c   flat  prose     10      10      2\n",
-                            "4   2023-05-18         B      b  light  prose     10      20      5"
->>>>>>> 9155fe93
                         ]
                     },
                     "execution_count": 4,
@@ -435,11 +388,7 @@
                             "  <tbody>\n",
                             "    <tr>\n",
                             "      <th>1</th>\n",
-<<<<<<< HEAD
-                            "      <td>2023-06-15</td>\n",
-=======
-                            "      <td>2023-05-18</td>\n",
->>>>>>> 9155fe93
+                            "      <td>2023-06-15</td>\n",
                             "      <td>A</td>\n",
                             "      <td>b</td>\n",
                             "      <td>light</td>\n",
@@ -451,11 +400,7 @@
                             "    </tr>\n",
                             "    <tr>\n",
                             "      <th>5</th>\n",
-<<<<<<< HEAD
-                            "      <td>2023-06-15</td>\n",
-=======
-                            "      <td>2023-05-18</td>\n",
->>>>>>> 9155fe93
+                            "      <td>2023-06-15</td>\n",
                             "      <td>A</td>\n",
                             "      <td></td>\n",
                             "      <td>dark</td>\n",
@@ -467,11 +412,7 @@
                             "    </tr>\n",
                             "    <tr>\n",
                             "      <th>8</th>\n",
-<<<<<<< HEAD
-                            "      <td>2023-06-15</td>\n",
-=======
-                            "      <td>2023-05-18</td>\n",
->>>>>>> 9155fe93
+                            "      <td>2023-06-15</td>\n",
                             "      <td>A</td>\n",
                             "      <td>c</td>\n",
                             "      <td>dark</td>\n",
@@ -483,11 +424,7 @@
                             "    </tr>\n",
                             "    <tr>\n",
                             "      <th>2</th>\n",
-<<<<<<< HEAD
-                            "      <td>2023-06-15</td>\n",
-=======
-                            "      <td>2023-05-18</td>\n",
->>>>>>> 9155fe93
+                            "      <td>2023-06-15</td>\n",
                             "      <td>A</td>\n",
                             "      <td>b</td>\n",
                             "      <td>flat</td>\n",
@@ -504,17 +441,10 @@
                         "text/plain": [
                             "          date telescope filter   type target width height  exposure files\n",
                             "id                                                                        \n",
-<<<<<<< HEAD
                             "1   2023-06-15         A      b  light  prose    10     10       1.0     5\n",
                             "5   2023-06-15         A          dark  prose    10     10       1.0     2\n",
                             "8   2023-06-15         A      c   dark  prose    10     10       8.0     2\n",
                             "2   2023-06-15         A      b   flat  prose    10     10       1.0     2"
-=======
-                            "1   2023-05-18         A      b  light  prose    10     10       1.0     5\n",
-                            "5   2023-05-18         A          dark  prose    10     10       1.0     2\n",
-                            "8   2023-05-18         A      c   dark  prose    10     10       8.0     2\n",
-                            "2   2023-05-18         A      b   flat  prose    10     10       1.0     2"
->>>>>>> 9155fe93
                         ]
                     },
                     "metadata": {},
